--- conflicted
+++ resolved
@@ -62,11 +62,7 @@
 )
 
 var (
-<<<<<<< HEAD
 	VERSION   = "0.3.0"
-=======
-	VERSION   = "0.2.4"
->>>>>>> ed3b9787
 	USERAGENT = "/openbazaar-go:" + VERSION + "/"
 )
 

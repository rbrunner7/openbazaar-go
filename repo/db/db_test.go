package db

import (
	"github.com/OpenBazaar/wallet-interface"
	"os"
	"path"
	"sync"
	"testing"
	"time"

<<<<<<< HEAD
func setup() {
	os.MkdirAll(path.Join("./", "datastore"), os.ModePerm)
	testDB, _ = Create("", "LetMeIn", false, wallet.Bitcoin)
	testDB.config.Init("Mnemonic Passphrase", []byte("Private Key"), "LetMeIn", time.Now())
}
=======
	"github.com/OpenBazaar/openbazaar-go/schema"
)
>>>>>>> b455511c

func buildNewDatastore() (*SQLiteDatastore, func(), error) {
	appSchema := schema.MustNewCustomSchemaManager(schema.SchemaContext{
		DataPath:        schema.GenerateTempPath(),
		TestModeEnabled: true,
	})
	if err := appSchema.BuildSchemaDirectories(); err != nil {
		return nil, nil, err
	}
	if err := appSchema.InitializeDatabase(); err != nil {
		return nil, nil, err
	}
	database, err := appSchema.OpenDatabase()
	if err != nil {
		return nil, nil, err
	}
	datastore := NewSQLiteDatastore(database, new(sync.Mutex))
	return datastore, appSchema.DestroySchemaDirectories, nil
}

func TestCreate(t *testing.T) {
	if err := os.MkdirAll(path.Join("./", "datastore"), os.ModePerm); err != nil {
		t.Fatal(err)
	}
	defer os.RemoveAll(path.Join("./", "datastore"))
	_, err := Create("", "LetMeIn", false)
	if err != nil {
		t.Fatal(err)
	}
	if _, err := os.Stat(path.Join("./", "datastore", "mainnet.db")); os.IsNotExist(err) {
		t.Error("Failed to create database file")
	}
}

func TestInit(t *testing.T) {
	var (
		mnemonic  = "Mnemonic Passphrase"
		key       = "Private Key"
		createdAt = time.Now()
	)

	if err := os.MkdirAll(path.Join("./", "datastore"), os.ModePerm); err != nil {
		t.Fatal(err)
	}
	defer os.RemoveAll(path.Join("./", "datastore"))
	testDB, err := Create("", "LetMeIn", false)
	if err != nil {
		t.Fatal(err)
	}

	if err := testDB.Config().Init(mnemonic, []byte(key), "", createdAt); err != nil {
		t.Fatal(err)
	}

	mn, err := testDB.Config().GetMnemonic()
	if err != nil {
		t.Error(err)
	}
	if mn != mnemonic {
		t.Error("Config returned wrong mnemonic")
	}
	pk, err := testDB.Config().GetIdentityKey()
	if err != nil {
		t.Error(err)
	}
	testKey := []byte(key)
	for i := range pk {
		if pk[i] != testKey[i] {
			t.Error("Config returned wrong identity key")
		}
	}
}

func TestInterface(t *testing.T) {
	testDB, teardown, err := buildNewDatastore()
	if err != nil {
		t.Fatal(err)
	}
	defer teardown()

	if testDB.Config() != testDB.config {
		t.Error("Config() return wrong value")
	}
	if testDB.Followers() != testDB.followers {
		t.Error("Followers() return wrong value")
	}
	if testDB.Following() != testDB.following {
		t.Error("Following() return wrong value")
	}
	if testDB.OfflineMessages() != testDB.offlineMessages {
		t.Error("OfflineMessages() return wrong value")
	}
	if testDB.Pointers() != testDB.pointers {
		t.Error("Pointers() return wrong value")
	}
	if testDB.Keys() != testDB.keys {
		t.Error("Keys() return wrong value")
	}
	if testDB.Txns() != testDB.txns {
		t.Error("Txns() return wrong value")
	}
	if testDB.Stxos() != testDB.stxos {
		t.Error("Stxos() return wrong value")
	}
	if testDB.Utxos() != testDB.utxos {
		t.Error("Utxos() return wrong value")
	}
	if testDB.Settings() != testDB.settings {
		t.Error("Settings() return wrong value")
	}
	if testDB.Inventory() != testDB.inventory {
		t.Error("Inventory() return wrong value")
	}
}

func TestEncryptedDb(t *testing.T) {
	testDB, teardown, err := buildNewDatastore()
	if err != nil {
		t.Fatal(err)
	}
	defer teardown()

	encrypted := testDB.Config().IsEncrypted()
	if encrypted {
		t.Error("IsEncrypted returned incorrectly")
	}
}<|MERGE_RESOLUTION|>--- conflicted
+++ resolved
@@ -1,23 +1,15 @@
 package db
 
 import (
-	"github.com/OpenBazaar/wallet-interface"
 	"os"
 	"path"
 	"sync"
 	"testing"
 	"time"
 
-<<<<<<< HEAD
-func setup() {
-	os.MkdirAll(path.Join("./", "datastore"), os.ModePerm)
-	testDB, _ = Create("", "LetMeIn", false, wallet.Bitcoin)
-	testDB.config.Init("Mnemonic Passphrase", []byte("Private Key"), "LetMeIn", time.Now())
-}
-=======
 	"github.com/OpenBazaar/openbazaar-go/schema"
+	"github.com/OpenBazaar/wallet-interface"
 )
->>>>>>> b455511c
 
 func buildNewDatastore() (*SQLiteDatastore, func(), error) {
 	appSchema := schema.MustNewCustomSchemaManager(schema.SchemaContext{
@@ -34,7 +26,7 @@
 	if err != nil {
 		return nil, nil, err
 	}
-	datastore := NewSQLiteDatastore(database, new(sync.Mutex))
+	datastore := NewSQLiteDatastore(database, new(sync.Mutex), wallet.Bitcoin)
 	return datastore, appSchema.DestroySchemaDirectories, nil
 }
 
@@ -43,7 +35,7 @@
 		t.Fatal(err)
 	}
 	defer os.RemoveAll(path.Join("./", "datastore"))
-	_, err := Create("", "LetMeIn", false)
+	_, err := Create("", "LetMeIn", false, wallet.Bitcoin)
 	if err != nil {
 		t.Fatal(err)
 	}
@@ -63,7 +55,7 @@
 		t.Fatal(err)
 	}
 	defer os.RemoveAll(path.Join("./", "datastore"))
-	testDB, err := Create("", "LetMeIn", false)
+	testDB, err := Create("", "LetMeIn", false, wallet.Bitcoin)
 	if err != nil {
 		t.Fatal(err)
 	}

--- conflicted
+++ resolved
@@ -367,19 +367,11 @@
 		if o.Hash != expectedBuyerOutpoints[i].Hash {
 			t.Errorf("Expected outpoint hash %s got %s", o.Hash, expectedBuyerOutpoints[i].Hash)
 		}
-<<<<<<< HEAD
 		if o.Index != expectedBuyerOutpoints[i].Index {
-			t.Errorf("Expected outpoint index %s got %s", o.Index, expectedBuyerOutpoints[i].Index)
+			t.Errorf("Expected outpoint index %v got %v", o.Index, expectedBuyerOutpoints[i].Index)
 		}
 		if o.Value != expectedBuyerOutpoints[i].Value {
-			t.Errorf("Expected outpoint value %s got %s", o.Value, expectedBuyerOutpoints[i].Value)
-=======
-		if o.Index != buyerTestOutpoints[i].Index {
-			t.Errorf("Expected outpoint index %v got %v", o.Index, buyerTestOutpoints[i].Index)
-		}
-		if o.Value != buyerTestOutpoints[i].Value {
-			t.Errorf("Expected outpoint value %v got %v", o.Value, buyerTestOutpoints[i].Value)
->>>>>>> 96911bf3
+			t.Errorf("Expected outpoint value %v got %v", o.Value, expectedBuyerOutpoints[i].Value)
 		}
 	}
 	if len(dispute.VendorOutpoints) != len(expectedVendorOutpoints) {
@@ -389,19 +381,11 @@
 		if o.Hash != expectedVendorOutpoints[i].Hash {
 			t.Errorf("Expected outpoint hash %s got %s", o.Hash, expectedVendorOutpoints[i].Hash)
 		}
-<<<<<<< HEAD
 		if o.Index != expectedVendorOutpoints[i].Index {
-			t.Errorf("Expected outpoint index %s got %s", o.Index, expectedVendorOutpoints[i].Index)
+			t.Errorf("Expected outpoint index %v got %v", o.Index, expectedVendorOutpoints[i].Index)
 		}
 		if o.Value != expectedVendorOutpoints[i].Value {
-			t.Errorf("Expected outpoint value %s got %s", o.Value, expectedVendorOutpoints[i].Value)
-=======
-		if o.Index != vendorTestOutpoints[i].Index {
-			t.Errorf("Expected outpoint index %v got %v", o.Index, vendorTestOutpoints[i].Index)
-		}
-		if o.Value != vendorTestOutpoints[i].Value {
-			t.Errorf("Expected outpoint value %v got %v", o.Value, vendorTestOutpoints[i].Value)
->>>>>>> 96911bf3
+			t.Errorf("Expected outpoint value %v got %v", o.Value, expectedVendorOutpoints[i].Value)
 		}
 	}
 	if dispute.OrderState != pb.OrderState_DISPUTED {

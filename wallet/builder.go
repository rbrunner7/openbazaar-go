package wallet

import (
<<<<<<< HEAD
=======
	"errors"
>>>>>>> e4141ef7
	"net"
	"net/url"
	"os"
	"path"
	"strings"
	"time"

	"github.com/OpenBazaar/multiwallet"
	"github.com/OpenBazaar/multiwallet/config"
	"github.com/OpenBazaar/openbazaar-go/repo"
	db "github.com/OpenBazaar/openbazaar-go/repo/db"
	"github.com/OpenBazaar/openbazaar-go/schema"
	"github.com/OpenBazaar/spvwallet"
	"github.com/OpenBazaar/wallet-interface"
	"github.com/btcsuite/btcd/chaincfg"
	"github.com/cpacia/BitcoinCash-Wallet"
	"github.com/op/go-logging"
	"golang.org/x/net/proxy"
)

type WalletConfig struct {
	ConfigFile           *schema.WalletsConfig
	RepoPath             string
	Logger               logging.Backend
	DB                   *db.DB
	Mnemonic             string
	WalletCreationDate   time.Time
	Params               *chaincfg.Params
	Proxy                proxy.Dialer
	DisableExchangeRates bool
}

// Build a new multiwallet using values from the config file
// If any of the four standard coins are missing from the config file
// we will load it with default values.
func NewMultiWallet(cfg *WalletConfig) (multiwallet.MultiWallet, error) {
	var testnet bool
	if cfg.Params.Name != chaincfg.MainNetParams.Name {
		testnet = true
	}

	// Create a default config with all four coins
	coinsToUse := make(map[wallet.CoinType]bool)
	coinsToUse[wallet.Bitcoin] = true
	coinsToUse[wallet.BitcoinCash] = true
	coinsToUse[wallet.Zcash] = true
	coinsToUse[wallet.Litecoin] = true

	// Apply our openbazaar settings
	defaultConfig := config.NewDefaultConfig(coinsToUse, cfg.Params)
	defaultConfig.Mnemonic = cfg.Mnemonic
	defaultConfig.CreationDate = cfg.WalletCreationDate
	defaultConfig.Proxy = cfg.Proxy
	defaultConfig.Params = cfg.Params
	defaultConfig.Logger = cfg.Logger
	defaultConfig.DisableExchangeRates = cfg.DisableExchangeRates

	// For each coin we want to override the default database with our own sqlite db
	// We'll only override the default settings if the coin exists in the config file
	for _, coin := range defaultConfig.Coins {
		switch coin.CoinType {
		case wallet.Bitcoin:
			walletDB := CreateWalletDB(cfg.DB, coin.CoinType)
			coin.DB = walletDB
			if cfg.ConfigFile.BTC != nil {
				api, err := url.Parse(cfg.ConfigFile.BTC.FeeAPI)
				if err != nil {
					return nil, err
				}
				coin.FeeAPI = *api
				coin.LowFee = uint64(cfg.ConfigFile.BTC.LowFeeDefault)
				coin.MediumFee = uint64(cfg.ConfigFile.BTC.MediumFeeDefault)
				coin.HighFee = uint64(cfg.ConfigFile.BTC.HighFeeDefault)
				coin.MaxFee = uint64(cfg.ConfigFile.BTC.MaxFee)
				if !testnet {
					api, err := url.Parse(cfg.ConfigFile.BTC.API)
					if err != nil {
						return nil, err
					}
					coin.ClientAPI = *api
				} else {
					api, err := url.Parse(cfg.ConfigFile.BTC.APITestnet)
					if err != nil {
						return nil, err
					}
					coin.ClientAPI = *api
				}
			}
		case wallet.BitcoinCash:
			walletDB := CreateWalletDB(cfg.DB, coin.CoinType)
			coin.DB = walletDB
			if cfg.ConfigFile.BCH != nil {
				api, err := url.Parse(cfg.ConfigFile.BCH.FeeAPI)
				if err != nil {
					return nil, err
				}
				coin.FeeAPI = *api
				coin.LowFee = uint64(cfg.ConfigFile.BCH.LowFeeDefault)
				coin.MediumFee = uint64(cfg.ConfigFile.BCH.MediumFeeDefault)
				coin.HighFee = uint64(cfg.ConfigFile.BCH.HighFeeDefault)
				coin.MaxFee = uint64(cfg.ConfigFile.BCH.MaxFee)
				if !testnet {
					api, err := url.Parse(cfg.ConfigFile.BCH.API)
					if err != nil {
						return nil, err
					}
					coin.ClientAPI = *api
				} else {
					api, err := url.Parse(cfg.ConfigFile.BCH.APITestnet)
					if err != nil {
						return nil, err
					}
					coin.ClientAPI = *api
				}
			}
		case wallet.Zcash:
			walletDB := CreateWalletDB(cfg.DB, coin.CoinType)
			coin.DB = walletDB
			if cfg.ConfigFile.ZEC != nil {
				api, err := url.Parse(cfg.ConfigFile.ZEC.FeeAPI)
				if err != nil {
					return nil, err
				}
				coin.FeeAPI = *api
				coin.LowFee = uint64(cfg.ConfigFile.ZEC.LowFeeDefault)
				coin.MediumFee = uint64(cfg.ConfigFile.ZEC.MediumFeeDefault)
				coin.HighFee = uint64(cfg.ConfigFile.ZEC.HighFeeDefault)
				coin.MaxFee = uint64(cfg.ConfigFile.ZEC.MaxFee)
				if !testnet {
					api, err := url.Parse(cfg.ConfigFile.ZEC.API)
					if err != nil {
						return nil, err
					}
					coin.ClientAPI = *api
				} else {
					api, err := url.Parse(cfg.ConfigFile.ZEC.APITestnet)
					if err != nil {
						return nil, err
					}
					coin.ClientAPI = *api
				}
			}
		case wallet.Litecoin:
			walletDB := CreateWalletDB(cfg.DB, coin.CoinType)
			coin.DB = walletDB
			if cfg.ConfigFile.LTC != nil {
				api, err := url.Parse(cfg.ConfigFile.LTC.FeeAPI)
				if err != nil {
					return nil, err
				}
				coin.FeeAPI = *api
				coin.LowFee = uint64(cfg.ConfigFile.LTC.LowFeeDefault)
				coin.MediumFee = uint64(cfg.ConfigFile.LTC.MediumFeeDefault)
				coin.HighFee = uint64(cfg.ConfigFile.LTC.HighFeeDefault)
				coin.MaxFee = uint64(cfg.ConfigFile.LTC.MaxFee)
				if !testnet {
					api, err := url.Parse(cfg.ConfigFile.LTC.API)
					if err != nil {
						return nil, err
					}
					coin.ClientAPI = *api
				} else {
					api, err := url.Parse(cfg.ConfigFile.LTC.APITestnet)
					if err != nil {
						return nil, err
					}
					coin.ClientAPI = *api
				}
			}
		case wallet.Ethereum:
			walletDB := CreateWalletDB(cfg.DB, coin.CoinType)
			coin.DB = walletDB
			if cfg.ConfigFile.ETH != nil {
				api, err := url.Parse(cfg.ConfigFile.ETH.API)
				if err != nil {
					return nil, err
				}
				coin.FeeAPI = *api
				coin.LowFee = uint64(cfg.ConfigFile.ETH.LowFeeDefault)
				coin.MediumFee = uint64(cfg.ConfigFile.ETH.MediumFeeDefault)
				coin.HighFee = uint64(cfg.ConfigFile.ETH.HighFeeDefault)
				coin.MaxFee = uint64(cfg.ConfigFile.ETH.MaxFee)
				if !testnet {
					api, err := url.Parse(cfg.ConfigFile.ETH.API)
					if err != nil {
						return nil, err
					}
					coin.ClientAPI = *api
				} else {
					api, err := url.Parse(cfg.ConfigFile.ETH.APITestnet)
					if err != nil {
						return nil, err
					}
					coin.ClientAPI = *api
				}
				coin.Options = map[string]interface{}{
					"RegistryAddress":        "0xab8dd0e05b73529b440d9c9df00b5f490c8596ff",
					"RinkebyRegistryAddress": "0xab8dd0e05b73529b440d9c9df00b5f490c8596ff",
					"RopstenRegistryAddress": "0x029d6a0cd4ce98315690f4ea52945545d9c0f460",
				}
			}
		}
	}
	mw, err := multiwallet.NewMultiWallet(defaultConfig)
	if err != nil {
		return nil, err
	}

	// Now that we have our multiwallet let's go back and check to see if the user
	// requested SPV for either Bitcoin or BitcoinCash. If so, we'll override the
	// API implementation in the multiwallet map with an SPV implementation.
	if cfg.ConfigFile.BTC != nil && strings.ToUpper(cfg.ConfigFile.BTC.Type) == "SPV" {
		if cfg.Params.Name == chaincfg.RegressionNetParams.Name && cfg.ConfigFile.BTC.TrustedPeer == "" {
			return nil, errors.New("trusted peer must be set if using regtest with SPV mode")
		}
		var tp net.Addr
		if cfg.ConfigFile.BTC.TrustedPeer != "" {
			tp, err = net.ResolveTCPAddr("tcp", cfg.ConfigFile.BTC.TrustedPeer)
			if err != nil {
				return nil, err
			}
		}
		feeAPI, err := url.Parse(cfg.ConfigFile.BTC.FeeAPI)
		if err != nil {
			return nil, err
		}
		bitcoinPath := path.Join(cfg.RepoPath, "bitcoin")
		os.Mkdir(bitcoinPath, os.ModePerm)
		spvwalletConfig := &spvwallet.Config{
			Mnemonic:             cfg.Mnemonic,
			Params:               cfg.Params,
			MaxFee:               uint64(cfg.ConfigFile.BTC.MaxFee),
			LowFee:               uint64(cfg.ConfigFile.BTC.LowFeeDefault),
			MediumFee:            uint64(cfg.ConfigFile.BTC.MediumFeeDefault),
			HighFee:              uint64(cfg.ConfigFile.BTC.HighFeeDefault),
			FeeAPI:               *feeAPI,
			RepoPath:             bitcoinPath,
			CreationDate:         cfg.WalletCreationDate,
			DB:                   CreateWalletDB(cfg.DB, wallet.Bitcoin),
			UserAgent:            "OpenBazaar",
			TrustedPeer:          tp,
			Proxy:                cfg.Proxy,
			Logger:               cfg.Logger,
			DisableExchangeRates: cfg.DisableExchangeRates,
		}
		bitcoinSPVWallet, err := spvwallet.NewSPVWallet(spvwalletConfig)
		if err != nil {
			return nil, err
		}
		if testnet {
			mw[wallet.TestnetBitcoin] = bitcoinSPVWallet
		} else {
			mw[wallet.Bitcoin] = bitcoinSPVWallet
		}
	}
	if cfg.ConfigFile.BCH != nil && strings.ToUpper(cfg.ConfigFile.BCH.Type) == "SPV" {
		if cfg.Params.Name == chaincfg.RegressionNetParams.Name && cfg.ConfigFile.BTC.TrustedPeer == "" {
			return nil, errors.New("trusted peer must be set if using regtest with SPV mode")
		}
		var tp net.Addr
		if cfg.ConfigFile.BCH.TrustedPeer != "" {
			tp, err = net.ResolveTCPAddr("tcp", cfg.ConfigFile.BCH.TrustedPeer)
			if err != nil {
				return nil, err
			}
		}
		feeAPI, err := url.Parse(cfg.ConfigFile.BCH.FeeAPI)
		if err != nil {
			return nil, err
		}
		bitcoinCashPath := path.Join(cfg.RepoPath, "bitcoincash")
		os.Mkdir(bitcoinCashPath, os.ModePerm)
		bitcoinCashConfig := &bitcoincash.Config{
			Mnemonic:             cfg.Mnemonic,
			Params:               cfg.Params,
			MaxFee:               uint64(cfg.ConfigFile.BCH.MaxFee),
			LowFee:               uint64(cfg.ConfigFile.BCH.LowFeeDefault),
			MediumFee:            uint64(cfg.ConfigFile.BCH.MediumFeeDefault),
			HighFee:              uint64(cfg.ConfigFile.BCH.HighFeeDefault),
			FeeAPI:               *feeAPI,
			RepoPath:             bitcoinCashPath,
			CreationDate:         cfg.WalletCreationDate,
			DB:                   CreateWalletDB(cfg.DB, wallet.BitcoinCash),
			UserAgent:            "OpenBazaar",
			TrustedPeer:          tp,
			Proxy:                cfg.Proxy,
			Logger:               cfg.Logger,
			DisableExchangeRates: cfg.DisableExchangeRates,
		}
		bitcoinCashSPVWallet, err := bitcoincash.NewSPVWallet(bitcoinCashConfig)
		if err != nil {
			return nil, err
		}
		if testnet {
			mw[wallet.TestnetBitcoinCash] = bitcoinCashSPVWallet
		} else {
			mw[wallet.BitcoinCash] = bitcoinCashSPVWallet
		}
	}

	return mw, nil
}

type WalletDatastore struct {
	keys           repo.KeyStore
	stxos          repo.SpentTransactionOutputStore
	txns           repo.TransactionStore
	utxos          repo.UnspentTransactionOutputStore
	watchedScripts repo.WatchedScriptStore
}

func (d *WalletDatastore) Keys() wallet.Keys {
	return d.keys
}
func (d *WalletDatastore) Stxos() wallet.Stxos {
	return d.stxos
}
func (d *WalletDatastore) Txns() wallet.Txns {
	return d.txns
}
func (d *WalletDatastore) Utxos() wallet.Utxos {
	return d.utxos
}
func (d *WalletDatastore) WatchedScripts() wallet.WatchedScripts {
	return d.watchedScripts
}

func CreateWalletDB(database *db.DB, coinType wallet.CoinType) *WalletDatastore {
	return &WalletDatastore{
		keys:           db.NewKeyStore(database.SqlDB, database.Lock, coinType),
		utxos:          db.NewUnspentTransactionStore(database.SqlDB, database.Lock, coinType),
		stxos:          db.NewSpentTransactionStore(database.SqlDB, database.Lock, coinType),
		txns:           db.NewTransactionStore(database.SqlDB, database.Lock, coinType),
		watchedScripts: db.NewWatchedScriptStore(database.SqlDB, database.Lock, coinType),
	}
}<|MERGE_RESOLUTION|>--- conflicted
+++ resolved
@@ -1,10 +1,7 @@
 package wallet
 
 import (
-<<<<<<< HEAD
-=======
 	"errors"
->>>>>>> e4141ef7
 	"net"
 	"net/url"
 	"os"

package spvwallet

import (
	"bytes"
	"errors"
	"io"
	"sync"
	"time"

	"github.com/OpenBazaar/spvwallet/exchangerates"
	"github.com/OpenBazaar/wallet-interface"
	"github.com/btcsuite/btcd/btcec"
	"github.com/btcsuite/btcd/chaincfg"
	"github.com/btcsuite/btcd/chaincfg/chainhash"
	"github.com/btcsuite/btcd/peer"
	"github.com/btcsuite/btcd/txscript"
	"github.com/btcsuite/btcd/wire"
	btc "github.com/btcsuite/btcutil"
	hd "github.com/btcsuite/btcutil/hdkeychain"
	"github.com/btcsuite/btcwallet/wallet/txrules"
	"github.com/op/go-logging"
	b39 "github.com/tyler-smith/go-bip39"
)

type SPVWallet struct {
	params *chaincfg.Params

	masterPrivateKey *hd.ExtendedKey
	masterPublicKey  *hd.ExtendedKey

	mnemonic string

	feeProvider *FeeProvider

	repoPath string

	blockchain  *Blockchain
	txstore     *TxStore
	peerManager *PeerManager
	keyManager  *KeyManager
	wireService *WireService

	fPositives    chan *peer.Peer
	fpAccumulator map[int32]int32
	mutex         *sync.RWMutex

	creationDate time.Time

	running bool

	config *PeerManagerConfig

	exchangeRates wallet.ExchangeRates
}

var log = logging.MustGetLogger("bitcoin")

const WALLET_VERSION = "0.1.0"

func NewSPVWallet(config *Config) (*SPVWallet, error) {

	log.SetBackend(logging.AddModuleLevel(config.Logger))

	if config.Mnemonic == "" {
		ent, err := b39.NewEntropy(128)
		if err != nil {
			return nil, err
		}
		mnemonic, err := b39.NewMnemonic(ent)
		if err != nil {
			return nil, err
		}
		config.Mnemonic = mnemonic
		config.CreationDate = time.Now()
	}
	seed := b39.NewSeed(config.Mnemonic, "")

	mPrivKey, err := hd.NewMaster(seed, config.Params)
	if err != nil {
		return nil, err
	}
	mPubKey, err := mPrivKey.Neuter()
	if err != nil {
		return nil, err
	}
	w := &SPVWallet{
		repoPath:         config.RepoPath,
		masterPrivateKey: mPrivKey,
		masterPublicKey:  mPubKey,
		mnemonic:         config.Mnemonic,
		params:           config.Params,
		creationDate:     config.CreationDate,
		feeProvider: NewFeeProvider(
			config.MaxFee,
			config.HighFee,
			config.MediumFee,
			config.LowFee,
			config.FeeAPI.String(),
			config.Proxy,
		),
		fPositives:    make(chan *peer.Peer),
		fpAccumulator: make(map[int32]int32),
		mutex:         new(sync.RWMutex),
	}

	bpf := exchangerates.NewBitcoinPriceFetcher(config.Proxy)
	w.exchangeRates = bpf
	if !config.DisableExchangeRates {
		go bpf.Run()
	}

	w.keyManager, err = NewKeyManager(config.DB.Keys(), w.params, w.masterPrivateKey)

	w.txstore, err = NewTxStore(w.params, config.DB, w.keyManager)
	if err != nil {
		return nil, err
	}

	w.blockchain, err = NewBlockchain(w.repoPath, w.creationDate, w.params)
	if err != nil {
		return nil, err
	}
	minSync := 5
	if config.TrustedPeer != nil {
		minSync = 1
	}
	wireConfig := &WireServiceConfig{
		txStore:            w.txstore,
		chain:              w.blockchain,
		walletCreationDate: w.creationDate,
		minPeersForSync:    minSync,
		params:             w.params,
	}

	ws := NewWireService(wireConfig)
	w.wireService = ws

	getNewestBlock := func() (*chainhash.Hash, int32, error) {
		sh, err := w.blockchain.BestBlock()
		if err != nil {
			return nil, 0, err
		}
		h := sh.header.BlockHash()
		return &h, int32(sh.height), nil
	}

	w.config = &PeerManagerConfig{
		UserAgentName:    config.UserAgent,
		UserAgentVersion: WALLET_VERSION,
		Params:           w.params,
		AddressCacheDir:  config.RepoPath,
		Proxy:            config.Proxy,
		GetNewestBlock:   getNewestBlock,
		MsgChan:          ws.MsgChan(),
	}

	if config.TrustedPeer != nil {
		w.config.TrustedPeer = config.TrustedPeer
	}

	w.peerManager, err = NewPeerManager(w.config)
	if err != nil {
		return nil, err
	}

	return w, nil
}

func (w *SPVWallet) Start() {
	w.running = true
	go w.wireService.Start()
	go w.peerManager.Start()
}

//////////////////////////////////////////////////////////////////////////////////////////////////////////////////
//
// API
//
//////////////

func (w *SPVWallet) CurrencyCode() string {
	if w.params.Name == chaincfg.MainNetParams.Name {
		return "btc"
	} else {
		return "tbtc"
	}
}

func (w *SPVWallet) IsDust(amount int64) bool {
	return txrules.IsDustAmount(btc.Amount(amount), 25, txrules.DefaultRelayFeePerKb)
}

func (w *SPVWallet) MasterPrivateKey() *hd.ExtendedKey {
	return w.masterPrivateKey
}

func (w *SPVWallet) MasterPublicKey() *hd.ExtendedKey {
	return w.masterPublicKey
}

func (w *SPVWallet) ChildKey(keyBytes []byte, chaincode []byte, isPrivateKey bool) (*hd.ExtendedKey, error) {
	parentFP := []byte{0x00, 0x00, 0x00, 0x00}
	var id []byte
	if isPrivateKey {
		id = w.params.HDPrivateKeyID[:]
	} else {
		id = w.params.HDPublicKeyID[:]
	}
	hdKey := hd.NewExtendedKey(
		id,
		keyBytes,
		chaincode,
		parentFP,
		0,
		0,
		isPrivateKey)
	return hdKey.Child(0)
}

func (w *SPVWallet) Mnemonic() string {
	return w.mnemonic
}

func (w *SPVWallet) ConnectedPeers() []*peer.Peer {
	return w.peerManager.ConnectedPeers()
}

func (w *SPVWallet) CurrentAddress(purpose wallet.KeyPurpose) btc.Address {
	key, _ := w.keyManager.GetCurrentKey(purpose)
	addr, _ := key.Address(w.params)
	return btc.Address(addr)
}

func (w *SPVWallet) NewAddress(purpose wallet.KeyPurpose) btc.Address {
	i, _ := w.txstore.Keys().GetUnused(purpose)
	key, _ := w.keyManager.generateChildKey(purpose, uint32(i[1]))
	addr, _ := key.Address(w.params)
	w.txstore.Keys().MarkKeyAsUsed(addr.ScriptAddress())
	w.txstore.PopulateAdrs()
	return btc.Address(addr)
}

func (w *SPVWallet) DecodeAddress(addr string) (btc.Address, error) {
	return btc.DecodeAddress(addr, w.params)
}

func (w *SPVWallet) ScriptToAddress(script []byte) (btc.Address, error) {
	return scriptToAddress(script, w.params)
}

func scriptToAddress(script []byte, params *chaincfg.Params) (btc.Address, error) {
	_, addrs, _, err := txscript.ExtractPkScriptAddrs(script, params)
	if err != nil {
		return &btc.AddressPubKeyHash{}, err
	}
	if len(addrs) == 0 {
		return &btc.AddressPubKeyHash{}, errors.New("unknown script")
	}
	return addrs[0], nil
}

func (w *SPVWallet) AddressToScript(addr btc.Address) ([]byte, error) {
	return txscript.PayToAddrScript(addr)
}

func (w *SPVWallet) HasKey(addr btc.Address) bool {
	_, err := w.keyManager.GetKeyForScript(addr.ScriptAddress())
	if err != nil {
		return false
	}
	return true
}

func (w *SPVWallet) GetKey(addr btc.Address) (*btcec.PrivateKey, error) {
	key, err := w.keyManager.GetKeyForScript(addr.ScriptAddress())
	if err != nil {
		return nil, err
	}
	return key.ECPrivKey()
}

func (w *SPVWallet) ListAddresses() []btc.Address {
	keys := w.keyManager.GetKeys()
	addrs := []btc.Address{}
	for _, k := range keys {
		addr, err := k.Address(w.params)
		if err != nil {
			continue
		}
		addrs = append(addrs, addr)
	}
	return addrs
}

func (w *SPVWallet) ListKeys() []btcec.PrivateKey {
	keys := w.keyManager.GetKeys()
	list := []btcec.PrivateKey{}
	for _, k := range keys {
		priv, err := k.ECPrivKey()
		if err != nil {
			continue
		}
		list = append(list, *priv)
	}
	return list
}

func (w *SPVWallet) Balance() (confirmed, unconfirmed int64) {
	utxos, _ := w.txstore.Utxos().GetAll()
	stxos, _ := w.txstore.Stxos().GetAll()
	for _, utxo := range utxos {
		if !utxo.WatchOnly {
			if utxo.AtHeight > 0 {
				confirmed += utxo.Value
			} else {
				if w.checkIfStxoIsConfirmed(utxo, stxos) {
					confirmed += utxo.Value
				} else {
					unconfirmed += utxo.Value
				}
			}
		}
	}
	return confirmed, unconfirmed
}

func (w *SPVWallet) Transactions() ([]wallet.Txn, error) {
	height, _ := w.ChainTip()
	txns, err := w.txstore.Txns().GetAll(false)
	if err != nil {
		return txns, err
	}
	for i, tx := range txns {
		var confirmations int32
		var status wallet.StatusCode
		confs := int32(height) - tx.Height + 1
		if tx.Height <= 0 {
			confs = tx.Height
		}
		switch {
		case confs < 0:
			status = wallet.StatusDead
		case confs == 0 && time.Since(tx.Timestamp) <= time.Hour*6:
			status = wallet.StatusUnconfirmed
		case confs == 0 && time.Since(tx.Timestamp) > time.Hour*6:
			status = wallet.StatusDead
		case confs > 0 && confs < 6:
			status = wallet.StatusPending
			confirmations = confs
		case confs > 5:
			status = wallet.StatusConfirmed
			confirmations = confs
		}
		tx.Confirmations = int64(confirmations)
		tx.Status = status
		txns[i] = tx
	}
	return txns, nil
}

func (w *SPVWallet) GetTransaction(txid chainhash.Hash) (wallet.Txn, error) {
	txn, err := w.txstore.Txns().Get(txid)
	if err == nil {
		tx := wire.NewMsgTx(1)
		rbuf := bytes.NewReader(txn.Bytes)
		err := tx.BtcDecode(rbuf, wire.ProtocolVersion, wire.WitnessEncoding)
		if err != nil {
			return txn, err
		}
		outs := []wallet.TransactionOutput{}
		for i, out := range tx.TxOut {
			var addr btc.Address
			_, addrs, _, err := txscript.ExtractPkScriptAddrs(out.PkScript, w.params)
			if err != nil {
				log.Warningf("error extracting address from txn pkscript: %v\n", err)
			}
			if len(addrs) == 0 {
				addr = nil
			} else {
				addr = addrs[0]
			}
			tout := wallet.TransactionOutput{
				Address: addr,
				Value:   out.Value,
				Index:   uint32(i),
			}
			outs = append(outs, tout)
		}
		txn.Outputs = outs
	}
	return txn, err
}

func (w *SPVWallet) GetConfirmations(txid chainhash.Hash) (uint32, uint32, error) {
	txn, err := w.txstore.Txns().Get(txid)
	if err != nil {
		return 0, 0, err
	}
	if txn.Height == 0 {
		return 0, 0, nil
	}
	chainTip, _ := w.ChainTip()
	return chainTip - uint32(txn.Height) + 1, uint32(txn.Height), nil
}

func (w *SPVWallet) checkIfStxoIsConfirmed(utxo wallet.Utxo, stxos []wallet.Stxo) bool {
	for _, stxo := range stxos {
		if !stxo.Utxo.WatchOnly {
			if stxo.SpendTxid.IsEqual(&utxo.Op.Hash) {
				if stxo.SpendHeight > 0 {
					return true
				} else {
					return w.checkIfStxoIsConfirmed(stxo.Utxo, stxos)
				}
			} else if stxo.Utxo.IsEqual(&utxo) {
				if stxo.Utxo.AtHeight > 0 {
					return true
				} else {
					return false
				}
			}
		}
	}
	return false
}

func (w *SPVWallet) Params() *chaincfg.Params {
	return w.params
}

func (w *SPVWallet) AddTransactionListener(callback func(wallet.TransactionCallback)) {
	w.txstore.listeners = append(w.txstore.listeners, callback)
}

func (w *SPVWallet) ChainTip() (uint32, chainhash.Hash) {
	var ch chainhash.Hash
	sh, err := w.blockchain.db.GetBestHeader()
	if err != nil {
		return 0, ch
	}
	return sh.height, sh.header.BlockHash()
}

func (w *SPVWallet) AddWatchedAddress(addr btc.Address) error {
	script, err := w.AddressToScript(addr)
	if err != nil {
		return err
	}
	err = w.txstore.WatchedScripts().Put(script)
	w.txstore.PopulateAdrs()

	w.wireService.MsgChan() <- updateFiltersMsg{}
	return err
}

func (w *SPVWallet) DumpHeaders(writer io.Writer) {
	w.blockchain.db.Print(writer)
}

func (w *SPVWallet) Close() {
	if w.running {
		log.Info("Disconnecting from peers and shutting down")
		w.peerManager.Stop()
		w.blockchain.Close()
		w.wireService.Stop()
		w.running = false
	}
}

func (w *SPVWallet) ReSyncBlockchain(fromDate time.Time) {
	w.blockchain.Rollback(fromDate)
	w.txstore.PopulateAdrs()
	w.wireService.Resync()
}

func (w *SPVWallet) ExchangeRates() wallet.ExchangeRates {
	return w.exchangeRates
}

<<<<<<< HEAD
// AssociateTransactionWithOrder used for ORDER_PAYMENT message
=======
>>>>>>> 9d5e4e3c
func (w *SPVWallet) AssociateTransactionWithOrder(cb wallet.TransactionCallback) {
	for _, l := range w.txstore.listeners {
		go l(cb)
	}
}<|MERGE_RESOLUTION|>--- conflicted
+++ resolved
@@ -477,10 +477,8 @@
 	return w.exchangeRates
 }
 
-<<<<<<< HEAD
+
 // AssociateTransactionWithOrder used for ORDER_PAYMENT message
-=======
->>>>>>> 9d5e4e3c
 func (w *SPVWallet) AssociateTransactionWithOrder(cb wallet.TransactionCallback) {
 	for _, l := range w.txstore.listeners {
 		go l(cb)
